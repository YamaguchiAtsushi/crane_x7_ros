--- conflicted
+++ resolved
@@ -221,23 +221,6 @@
         </geometry>
         <material name="${shoulder_joint_cover_color}"/>
       </visual>
-<<<<<<< HEAD
-      <inertial>
-        <mass value="0.005"/>
-        <origin xyz="0.000036 0.037855 -0.00018" rpy="${M_PI/2} 0 0"/>
-        <inertia ixx="1" ixy="0.0" ixz="0.0"
-          iyy="1" iyz="0.0"
-          izz="1"/>
-      </inertial>
-=======
-      <collision>
-        <origin xyz="0 0 0" rpy="-${M_PI/2} 0 0"/>
-        <geometry>
-          <mesh filename="package://crane_x7_description/meshes/collision/joint_cover.stl"
-              scale="1 1 1"/>
-        </geometry>
-      </collision>
->>>>>>> e0b1af23
     </link>
 
     <!-- crane_x7_joint_cover_2_r -->
@@ -257,23 +240,6 @@
         </geometry>
         <material name="${shoulder_joint_cover_color}"/>
       </visual>
-<<<<<<< HEAD
-      <inertial>
-        <mass value="0.005"/>
-        <origin xyz="0.000036 0.037855 -0.00018" rpy="${M_PI/2} 0 0"/>
-        <inertia ixx="1" ixy="0.0" ixz="0.0"
-          iyy="1" iyz="0.0"
-          izz="1"/>
-      </inertial>
-=======
-      <collision>
-        <origin xyz="0 0 0" rpy="${M_PI/2} 0 0"/>
-        <geometry>
-          <mesh filename="package://crane_x7_description/meshes/collision/joint_cover.stl"
-              scale="1 1 1"/>
-        </geometry>
-      </collision>
->>>>>>> e0b1af23
     </link>
 
     <!-- crane_x7_joint_3 -->
@@ -405,23 +371,6 @@
         </geometry>
         <material name="${elbow_joint_cover_color}"/>
       </visual>
-<<<<<<< HEAD
-      <inertial>
-        <mass value="0.005"/>
-        <origin xyz="0.000036 0.037855 -0.00018" rpy="${M_PI/2} 0 0"/>
-        <inertia ixx="1" ixy="0.0" ixz="0.0"
-          iyy="1" iyz="0.0"
-          izz="1"/>
-      </inertial>
-=======
-      <collision>
-        <origin xyz="0 0 0" rpy="-${M_PI/2} 0 0"/>
-        <geometry>
-          <mesh filename="package://crane_x7_description/meshes/collision/joint_cover.stl"
-              scale="1 1 1"/>
-        </geometry>
-      </collision>
->>>>>>> e0b1af23
     </link>
 
     <!-- crane_x7_joint_cover_4_r -->
@@ -441,23 +390,6 @@
         </geometry>
         <material name="${elbow_joint_cover_color}"/>
       </visual>
-<<<<<<< HEAD
-      <inertial>
-        <mass value="0.005"/>
-        <origin xyz="0.000036 0.037855 -0.00018" rpy="${M_PI/2} 0 0"/>
-        <inertia ixx="1" ixy="0.0" ixz="0.0"
-          iyy="1" iyz="0.0"
-          izz="1"/>
-      </inertial>
-=======
-      <collision>
-        <origin xyz="0 0 0" rpy="${M_PI/2} 0 0"/>
-        <geometry>
-          <mesh filename="package://crane_x7_description/meshes/collision/joint_cover.stl"
-              scale="1 1 1"/>
-        </geometry>
-      </collision>
->>>>>>> e0b1af23
     </link>
 
     <!-- crane_x7_joint_5 -->
