<launch>

  <arg name="use_gazebo" default="false" />
  <arg name="load_robot_description" default="true" />

  <!-- By default, we do not start a database (it can be large) -->
  <arg name="db" default="false" />
  <!-- Allow user to specify database location -->
  <arg name="db_path" default="$(find crane_x7_moveit_config)/default_warehouse_mongo_db" />

  <!-- By default, we are not in debug mode -->
  <arg name="debug" default="false" />

  <!-- Allow user to turn fake_execution on and off -->
  <arg name="fake_execution" default="false" />

  <!-- USB port name for dynamixel_port -->
  <arg name="port" default="/dev/ttyUSB0" />

  <!--
  By default, hide joint_state_publisher's GUI

  MoveIt!'s "demo" mode replaces the real robot driver with the joint_state_publisher.
  The latter one maintains and publishes the current joint configuration of the simulated robot.
  It also provides a GUI to move the simulated robot around "manually".
  This corresponds to moving around the real robot without the use of MoveIt.
  -->
  <arg name="use_gui" default="false" />

  <!-- Load the URDF, SRDF and other .yaml configuration files on the param server -->
  <include file="$(find crane_x7_moveit_config)/launch/planning_context.launch">
    <arg name="load_robot_description" value="$(arg load_robot_description)"/>
  </include>

  <!-- If needed, broadcast static tf for robot root -->
  

  <!-- We do not have a robot connected, so publish fake joint states -->
  <node name="joint_state_publisher" pkg="joint_state_publisher" type="joint_state_publisher">
    <param name="/use_gui" value="$(arg use_gui)"/>
    <rosparam param="/source_list" unless="$(arg fake_execution)">[/crane_x7/joint_states]</rosparam>
    <rosparam param="/source_list" if="$(arg fake_execution)">[/move_group/fake_controller_joint_states]</rosparam>
  </node>
  
  <!-- Given the published joint states, publish tf for the robot links -->
  <node name="robot_state_publisher" pkg="robot_state_publisher" type="robot_state_publisher" respawn="true" output="screen" if="$(arg fake_execution)"/>
  <node name="robot_state_publisher" pkg="robot_state_publisher" type="robot_state_publisher" respawn="true" output="screen" if="$(arg use_gazebo)"/>

  <!-- Run the main MoveIt executable without trajectory execution (we do not have controllers configured by default) -->
  <include file="$(find crane_x7_moveit_config)/launch/move_group.launch">
    <arg name="allow_trajectory_execution" value="true"/>
    <arg name="fake_execution" value="$(arg fake_execution)"/>
    <arg name="info" value="true"/>
    <arg name="debug" value="$(arg debug)"/>
<<<<<<< HEAD
    <arg name="port" value="$(arg port)" />
=======
    <arg name="use_gazebo" value="$(arg use_gazebo)"/>
>>>>>>> 559ef58e
  </include>

  <!-- Run Rviz and load the default config to see the state of the move_group node -->
  <include file="$(find crane_x7_moveit_config)/launch/moveit_rviz.launch">
    <arg name="config" value="true"/>
    <arg name="debug" value="$(arg debug)"/>
  </include>

  <!-- If database loading was enabled, start mongodb as well -->
  <include file="$(find crane_x7_moveit_config)/launch/default_warehouse_db.launch" if="$(arg db)">
    <arg name="moveit_warehouse_database_path" value="$(arg db_path)"/>
  </include>

</launch><|MERGE_RESOLUTION|>--- conflicted
+++ resolved
@@ -52,11 +52,8 @@
     <arg name="fake_execution" value="$(arg fake_execution)"/>
     <arg name="info" value="true"/>
     <arg name="debug" value="$(arg debug)"/>
-<<<<<<< HEAD
     <arg name="port" value="$(arg port)" />
-=======
     <arg name="use_gazebo" value="$(arg use_gazebo)"/>
->>>>>>> 559ef58e
   </include>
 
   <!-- Run Rviz and load the default config to see the state of the move_group node -->
